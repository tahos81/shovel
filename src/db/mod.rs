<<<<<<< HEAD
pub mod collection;
pub mod document;

use crate::common::errors::ConfigError;
use document::{ContractMetadata, Erc1155Balance, Erc1155Metadata, Erc721, IndexerMetadata};
use mongodb::{
    bson::doc,
    options::{ClientOptions, UpdateOptions},
    Client, ClientSession, Collection, Database,
};
use std::env;

pub async fn connect() -> Result<(Database, ClientSession), ConfigError> {
    let client_url_with_options = env::var("CONNECTION_STRING_WITH_OPTIONS")?;
    let client_options = ClientOptions::parse(client_url_with_options).await?;

    let client = Client::with_options(client_options)?;
    let session = client.start_session(None).await?;
    let db = client.database("shovel");
    // db.run_command_with_session(
    //     doc! { "setParameter": 1, "transactionLifetimeSeconds": 600 },
    //     None,
    //     &mut session,
    // )
    // .await?;
    Ok((db, session))
}

pub async fn last_synced_block(db: &Database, session: &mut ClientSession) -> u64 {
    let commons: Collection<IndexerMetadata> = db.collection("indexer_metadata");

    let res = commons.find_one_with_session(doc! {}, None, session).await.unwrap_or(None);
    res.unwrap_or_default().last_sync()
}

pub async fn update_last_synced_block(
    db: &Database,
    last_sync: u64,
    session: &mut ClientSession,
) -> color_eyre::eyre::Result<()> {
    let commons: Collection<u64> = db.collection("indexer_metadata");

    let update = doc! {
        "$set": {"last_sync": last_sync as i64}
    };

    let options = UpdateOptions::builder().upsert(true).build();

    commons.update_one_with_session(doc! {}, update, options, session).await?;
    Ok(())
}

pub async fn drop_collections(db: &Database) -> color_eyre::eyre::Result<()> {
    // Drop all collections for test purposes
    db.collection::<Erc721>("erc721_tokens").delete_many(doc! {}, None).await?;
    db.collection::<Erc1155Balance>("erc1155_tokens").delete_many(doc! {}, None).await?;
    db.collection::<Erc1155Metadata>("erc1155_metadata").delete_many(doc! {}, None).await?;
    db.collection::<ContractMetadata>("contract_metadata").delete_many(doc! {}, None).await?;
    println!("dropped all collections");

    Ok(())
}
=======
pub mod mongo;
pub mod postgres;
>>>>>>> 11b04c9e
<|MERGE_RESOLUTION|>--- conflicted
+++ resolved
@@ -1,67 +1,2 @@
-<<<<<<< HEAD
-pub mod collection;
-pub mod document;
-
-use crate::common::errors::ConfigError;
-use document::{ContractMetadata, Erc1155Balance, Erc1155Metadata, Erc721, IndexerMetadata};
-use mongodb::{
-    bson::doc,
-    options::{ClientOptions, UpdateOptions},
-    Client, ClientSession, Collection, Database,
-};
-use std::env;
-
-pub async fn connect() -> Result<(Database, ClientSession), ConfigError> {
-    let client_url_with_options = env::var("CONNECTION_STRING_WITH_OPTIONS")?;
-    let client_options = ClientOptions::parse(client_url_with_options).await?;
-
-    let client = Client::with_options(client_options)?;
-    let session = client.start_session(None).await?;
-    let db = client.database("shovel");
-    // db.run_command_with_session(
-    //     doc! { "setParameter": 1, "transactionLifetimeSeconds": 600 },
-    //     None,
-    //     &mut session,
-    // )
-    // .await?;
-    Ok((db, session))
-}
-
-pub async fn last_synced_block(db: &Database, session: &mut ClientSession) -> u64 {
-    let commons: Collection<IndexerMetadata> = db.collection("indexer_metadata");
-
-    let res = commons.find_one_with_session(doc! {}, None, session).await.unwrap_or(None);
-    res.unwrap_or_default().last_sync()
-}
-
-pub async fn update_last_synced_block(
-    db: &Database,
-    last_sync: u64,
-    session: &mut ClientSession,
-) -> color_eyre::eyre::Result<()> {
-    let commons: Collection<u64> = db.collection("indexer_metadata");
-
-    let update = doc! {
-        "$set": {"last_sync": last_sync as i64}
-    };
-
-    let options = UpdateOptions::builder().upsert(true).build();
-
-    commons.update_one_with_session(doc! {}, update, options, session).await?;
-    Ok(())
-}
-
-pub async fn drop_collections(db: &Database) -> color_eyre::eyre::Result<()> {
-    // Drop all collections for test purposes
-    db.collection::<Erc721>("erc721_tokens").delete_many(doc! {}, None).await?;
-    db.collection::<Erc1155Balance>("erc1155_tokens").delete_many(doc! {}, None).await?;
-    db.collection::<Erc1155Metadata>("erc1155_metadata").delete_many(doc! {}, None).await?;
-    db.collection::<ContractMetadata>("contract_metadata").delete_many(doc! {}, None).await?;
-    println!("dropped all collections");
-
-    Ok(())
-}
-=======
 pub mod mongo;
-pub mod postgres;
->>>>>>> 11b04c9e
+pub mod postgres;